package io.takamaka.code.engine;

import io.hotmoka.beans.TransactionRejectedException;
import io.hotmoka.beans.requests.TransactionRequest;
import io.hotmoka.beans.responses.TransactionResponse;

/**
 * The creator of a response from a request. It executes a transaction from the request and builds the corresponding response.
 * 
 * @param <Response> the type of the response of the transaction
 */
public interface ResponseBuilder<Request extends TransactionRequest<Response>, Response extends TransactionResponse> {

	/**
	 * Yield the request for which this builder was created.
	 * 
	 * @return the request
	 */
	Request getRequest();

	/**
	 * Yields the response corresponding to the request for which
	 * this builder was created.
	 * 
	 * @return the response
	 * @throws TransactionRejectedException if the response could not be created
	 */
	Response getResponse() throws TransactionRejectedException;
<<<<<<< HEAD
	
	/**
	 * Dumps all reverified responses into the given store.
	 * 
	 * @param store the store
	 */
	public void pushReverification(Store store);
=======

	/**
	 * Yields the class loader used to build the response.
	 * 
	 * @return the class loader
	 */
	EngineClassLoader getClassLoader();
>>>>>>> 9a574399
}<|MERGE_RESOLUTION|>--- conflicted
+++ resolved
@@ -26,15 +26,13 @@
 	 * @throws TransactionRejectedException if the response could not be created
 	 */
 	Response getResponse() throws TransactionRejectedException;
-<<<<<<< HEAD
 	
 	/**
 	 * Dumps all reverified responses into the given store.
 	 * 
 	 * @param store the store
 	 */
-	public void pushReverification(Store store);
-=======
+	void pushReverification(Store store);
 
 	/**
 	 * Yields the class loader used to build the response.
@@ -42,5 +40,4 @@
 	 * @return the class loader
 	 */
 	EngineClassLoader getClassLoader();
->>>>>>> 9a574399
 }