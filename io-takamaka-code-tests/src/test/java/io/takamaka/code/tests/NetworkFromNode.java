--- conflicted
+++ resolved
@@ -92,11 +92,7 @@
 			answer = RestClientService.get("http://localhost:8081/get/signatureAlgorithmForRequests", SignatureAlgorithmResponseModel.class);
 		}
 
-<<<<<<< HEAD
 		assertTrue("ed25519".equals(answer) || "sha256dsa".equals(answer) || "qtesla".equals(answer));
-=======
-		assertEquals("ed25519", answer.algorithm);
->>>>>>> e4e42e6e
 	}
 
 	@Test @DisplayName("starts a network server from a Hotmoka node and runs getTakamakaCode()")
