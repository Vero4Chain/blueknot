--- conflicted
+++ resolved
@@ -43,23 +43,6 @@
 	@Override
 	public abstract String toString();
 
-<<<<<<< HEAD
-	/**
-	 * Yields the reference to the transaction that precedes this one.
-	 * 
-	 * @return the previous transaction reference, if any. Yields {@code null} if this
-	 *         refers to the first transaction in blockchain
-	 */
-	public abstract TransactionReference getPrevious();
-
-	/**
-	 * Yields a measure of this reference, to be used to assess its gas cost
-	 * when stored in blockchain.
-	 * 
-	 * @return the size of this reference. This must be positive
-	 */
-	public abstract BigInteger size();
-=======
 	@Override
 	public final int compareTo(TransactionReference other) {
 		if (this.isOlderThan(other))
@@ -69,5 +52,4 @@
 		else
 			return 0;
 	}
->>>>>>> 697768de
 }